/*
 * Copyright (c) 2023.
 *
 * This software is free software;
 *
 * You can redistribute it or modify it under terms of the MIT, Apache License or Zlib license
 */

//! Entry point for all supported codecs the library understands
//!
//! The codecs here can be enabled and disabled at will depending on the configured interface,
//! it is recommended that you enable encoders and decoders that you only use
//!
//!
//! # Note on Compatibility with images
//!
//! - The library automatically tries to convert the image with highest compatibility
//!  this means that it will automatically convert the image to a supported bit depth
//! and supported colorspace in case the image is not in the supported colorspace
//!   E.g if you open a HDR or EXR image whose format is `f32` `[0.0-1.0]` and convert it to JPEG,
//! which understands 8 bit images`[0-255]`, the library will internally convert it to 8 bit images
//!
//! - For image depth, we convert it to the most appropriate depth, e.g trying to store F32 images in png
//! will convert it to 16 bit images, this allows us to preserve as much information as possible
//! during the conversation.
//!
//! - **Warning**: For this to work, the image will be cloned and the depth or colorspace modified on the
//!  clone. The current image is left as is, unmodified.
//!  **This may cause huge memory usage as cloning is expensive**
//!
//!
#![allow(unused_imports, unused_variables, non_camel_case_types, dead_code)]

use std::io::Cursor;
use std::path::Path;

use zune_core::bytestream::{ZByteReaderTrait, ZByteWriterTrait, ZCursor, ZReader};
use zune_core::log::trace;
use zune_core::options::{DecoderOptions, EncoderOptions};

use crate::codecs;
use crate::errors::ImgEncodeErrors::ImageEncodeErrors;
use crate::errors::{ImageErrors, ImgEncodeErrors};
use crate::image::Image;
use crate::traits::{DecoderTrait, EncoderTrait};

pub mod bmp;
mod exr;
pub mod farbfeld;
pub mod hdr;
pub mod jpeg;
pub mod jpeg_xl;
pub mod png;
pub mod ppm;
pub mod psd;
pub mod qoi;
pub(crate) fn create_options_for_encoder(
    options: Option<EncoderOptions>, image: &Image,
) -> EncoderOptions {
    // choose if we take options from pre-configured , or we create default options
    let start_options = if let Some(configured_opts) = options {
        configured_opts
    } else {
        EncoderOptions::default()
    };
    let (width, height) = image.dimensions();
    // then set image configuration
    start_options
        .set_width(width)
        .set_height(height)
        .set_depth(image.depth())
        .set_colorspace(image.colorspace())
}
/// All supported image formats
///
/// This enum contains supported image formats, either
/// encoders or decoders for a particular image
#[derive(Copy, Clone, Debug, Eq, PartialEq)]
#[non_exhaustive]
pub enum ImageFormat {
    /// Joint Photographic Experts Group
    JPEG,
    /// Portable Network Graphics
    PNG,
    /// Portable Pixel Map image
    PPM,
    /// Photoshop PSD component
    PSD,
    /// Farbfeld format
    Farbfeld,
    /// Quite Okay Image
    QOI,
    /// JPEG XL, new format
    JPEG_XL,
    /// Radiance HDR decoder
    HDR,
    /// Windows Bitmap Files
    BMP,
    /// Any unknown format
    Unknown,
}

impl ImageFormat {
    pub fn has_decoder(self) -> bool {
        #[cfg(feature = "jpeg-xl")]
        {
            // for jpeg-xl we  know we have a decoder when the header can be parsed
            // but here, we aren't passing any data below, and since we are using is_ok()
            // to determine if we have okay, the jxl one will always fail.
            //
            // So we lift the check out of the decoder and do it here
            if self == ImageFormat::JPEG_XL {
                return true;
            }
        }
        return self.decoder(ZCursor::new(&[])).is_ok();
    }
    pub fn decoder<'a, T>(&self, data: T) -> Result<Box<dyn DecoderTrait + 'a>, ImageErrors>
    where
        T: ZByteReaderTrait + 'a,
    {
        self.decoder_with_options(data, DecoderOptions::default())
    }

    pub fn decoder_with_options<'a, T>(
        &self, data: T, options: DecoderOptions,
    ) -> Result<Box<dyn DecoderTrait + 'a>, ImageErrors>
    where
        T: ZByteReaderTrait + 'a,
    {
        match self {
            ImageFormat::JPEG => {
                #[cfg(feature = "jpeg")]
                {
                    Ok(Box::new(zune_jpeg::JpegDecoder::new_with_options(
                        data, options,
                    )))
                }
                #[cfg(not(feature = "jpeg"))]
                {
                    Err(ImageErrors::ImageDecoderNotIncluded(*self))
                }
            }

            ImageFormat::PNG => {
                #[cfg(feature = "png")]
                {
                    Ok(Box::new(zune_png::PngDecoder::new_with_options(
                        data, options,
                    )))
                }
                #[cfg(not(feature = "png"))]
                {
                    Err(ImageErrors::ImageDecoderNotIncluded(*self))
                }
            }
            ImageFormat::PPM => {
                #[cfg(feature = "ppm")]
                {
                    Ok(Box::new(zune_ppm::PPMDecoder::new_with_options(
                        data, options,
                    )))
                }
                #[cfg(not(feature = "ppm"))]
                {
                    Err(ImageErrors::ImageDecoderNotIncluded(*self))
                }
            }
            ImageFormat::PSD => {
                #[cfg(feature = "ppm")]
                {
                    Ok(Box::new(zune_psd::PSDDecoder::new_with_options(
                        data, options,
                    )))
                }
                #[cfg(not(feature = "ppm"))]
                {
                    Err(ImageErrors::ImageDecoderNotIncluded(*self))
                }
            }

            ImageFormat::Farbfeld => {
                #[cfg(feature = "farbfeld")]
                {
                    Ok(Box::new(zune_farbfeld::FarbFeldDecoder::new_with_options(
                        data, options,
                    )))
                }
                #[cfg(not(feature = "farbfeld"))]
                {
                    Err(ImageErrors::ImageDecoderNotIncluded(*self))
                }
            }

            ImageFormat::QOI => {
                #[cfg(feature = "qoi")]
                {
                    Ok(Box::new(zune_qoi::QoiDecoder::new_with_options(
                        data, options,
                    )))
                }
                #[cfg(not(feature = "qoi"))]
                {
                    Err(ImageErrors::ImageDecoderNotIncluded(*self))
                }
            }
            ImageFormat::HDR => {
                #[cfg(feature = "hdr")]
                {
                    Ok(Box::new(zune_hdr::HdrDecoder::new_with_options(
                        data, options,
                    )))
                }
                #[cfg(not(feature = "hdr"))]
                {
                    Err(ImageErrors::ImageDecoderNotIncluded(*self))
                }
            }
            ImageFormat::BMP => {
                #[cfg(feature = "bmp")]
                {
                    Ok(Box::new(zune_bmp::BmpDecoder::new_with_options(
                        data, options,
                    )))
                }
                #[cfg(not(feature = "bmp"))]
                {
                    Err(ImageErrors::ImageDecoderNotIncluded(*self))
                }
            }
            ImageFormat::JPEG_XL => {
                #[cfg(feature = "jpeg-xl")]
                {
                    // use a ZByteReader which implements read, this prevents unnecessary
                    // copy

                    let reader = ZReader::new(data);
                    Ok(Box::new(codecs::jpeg_xl::JxlDecoder::try_new(
                        reader, options,
                    )?))
                }
                #[cfg(not(feature = "jpeg-xl"))]
                {
                    Err(ImageErrors::ImageDecoderNotIncluded(*self))
                }
            }
            ImageFormat::Unknown => Err(ImageErrors::ImageDecoderNotImplemented(*self)),
        }
    }
    /// Return true if an image format has an encoder that can convert the image
    /// into that format
    pub fn has_encoder(&self) -> bool {
        // if the feature is included, means we have an encoder
        #[allow(clippy::match_like_matches_macro)]
        match self {
            ImageFormat::JPEG => cfg!(feature = "jpeg"),
            ImageFormat::PNG => cfg!(feature = "png"),
            ImageFormat::PPM => cfg!(feature = "ppm"),
            ImageFormat::Farbfeld => cfg!(feature = "farbfeld"),
            ImageFormat::QOI => cfg!(feature = "qoi"),
            ImageFormat::JPEG_XL => cfg!(feature = "jpeg-xl"),
            ImageFormat::HDR => cfg!(feature = "hdr"),
            _ => false,
        }
    }
    pub fn encode<T: ZByteWriterTrait>(
        &self, image: &Image, encoder_options: EncoderOptions, sink: T,
    ) -> Result<usize, ImageErrors> {
        match self {
            ImageFormat::JPEG => {
                #[cfg(feature = "jpeg")]
                {
                    let mut encoder = codecs::jpeg::JpegEncoder::new_with_options(encoder_options);
                    return encoder.encode(image, sink);
                }
            }
            ImageFormat::PNG => {
                #[cfg(feature = "png")]
                {
                    let mut encoder = codecs::png::PngEncoder::new_with_options(encoder_options);
                    return encoder.encode(image, sink);
                }
            }
            ImageFormat::PPM => {
                #[cfg(feature = "ppm")]
                {
                    let mut encoder = codecs::ppm::PPMEncoder::new_with_options(encoder_options);
                    return encoder.encode(image, sink);
                }
            }
            ImageFormat::Farbfeld => {
                #[cfg(feature = "farbfeld")]
                {
                    let mut encoder =
                        codecs::farbfeld::FarbFeldEncoder::new_with_options(encoder_options);
                    return encoder.encode(image, sink);
                }
            }
            ImageFormat::QOI => {
                #[cfg(feature = "qoi")]
                {
                    let mut encoder = codecs::qoi::QoiEncoder::new_with_options(encoder_options);
                    return encoder.encode(image, sink);
                }
            }
            ImageFormat::JPEG_XL => {
                #[cfg(feature = "jpeg-xl")]
                {
                    let mut encoder =
                        codecs::jpeg_xl::JxlEncoder::new_with_options(encoder_options);
                    return encoder.encode(image, sink);
                }
            }
            ImageFormat::HDR => {
                #[cfg(feature = "hdr")]
                {
                    let mut encoder = codecs::hdr::HdrEncoder::new_with_options(encoder_options);
                    return encoder.encode(image, sink);
                }
            }
            _ => {}
        }
        Err(ImageErrors::EncodeErrors(
<<<<<<< HEAD
            ImgEncodeErrors::NoEncoderForFormat(*self),
=======
            ImgEncodeErrors::NoEncoderForFormat(*self)
>>>>>>> 367eaec8
        ))
    }

    pub fn guess_format<T>(bytes: T) -> Option<(ImageFormat, T)>
    where
        T: ZByteReaderTrait,
    {
        guess_format(bytes)
    }

    pub fn encoder_for_extension<P: AsRef<str>>(extension: P) -> Option<ImageFormat> {
        match extension.as_ref() {
            "qoi" => {
                #[cfg(feature = "qoi")]
                {
                    Some(ImageFormat::QOI)
                }
                #[cfg(not(feature = "qoi"))]
                {
                    None
                }
            }
            "ppm" | "pam" | "pgm" | "pbm" | "pfm" => {
                #[cfg(feature = "ppm")]
                {
                    Some(ImageFormat::PPM)
                }
                #[cfg(not(feature = "ppm"))]
                {
                    None
                }
            }
            "jpeg" | "jpg" => {
                #[cfg(feature = "jpeg")]
                {
                    Some(ImageFormat::JPEG)
                }
                #[cfg(not(feature = "jpeg"))]
                {
                    None
                }
            }
            "jxl" => {
                #[cfg(feature = "jpeg-xl")]
                {
                    Some(ImageFormat::JPEG_XL)
                }
                #[cfg(not(feature = "jpeg-xl"))]
                {
                    None
                }
            }
            "ff" => {
                #[cfg(feature = "farbfeld")]
                {
                    Some(ImageFormat::Farbfeld)
                }
                #[cfg(not(feature = "farbfeld"))]
                {
                    None
                }
            }
            "hdr" => {
                #[cfg(feature = "hdr")]
                {
                    Some(ImageFormat::HDR)
                }
                #[cfg(not(feature = "hdr"))]
                {
                    None
                }
            }
            "png" => {
                #[cfg(feature = "png")]
                {
                    Some(ImageFormat::PNG)
                }
                #[cfg(not(feature = "png"))]
                {
                    None
                }
            }
            _ => None,
        }
    }
}

// save options
impl Image {
    /// Save the image to a file and use the extension to
    /// determine the format
    ///
    /// If the extension cannot be determined from the path, it's an error.
    ///
    /// # Arguments
    ///
    /// * `file`: The file to save the image to
    ///
    /// returns: Result<(), ImageErrors>
    ///
    /// # Examples
    ///
    ///  - Encode image to jpeg format, requires `jpeg` feature
    ///
    /// ```
    /// use zune_core::colorspace::ColorSpace;
    /// use zune_image::image::Image;
    /// // create a luma image
    /// let image = Image::fill::<u8>(128,ColorSpace::Luma,100,100);
    /// // save to jpeg
    /// image.save("hello.jpg").unwrap();
    /// ```
    pub fn save<P: AsRef<Path>>(&self, file: P) -> Result<(), ImageErrors> {
        return if let Some(ext) = file.as_ref().extension() {
            if let Some(format) = ImageFormat::encoder_for_extension(ext.to_str().unwrap()) {
                self.save_to(file, format)
            } else {
                let msg = format!("No encoder for extension {ext:?}");

                Err(ImageErrors::EncodeErrors(ImgEncodeErrors::Generic(msg)))
            }
        } else {
            let msg = format!("No extension for file {:?}", file.as_ref());

            Err(ImageErrors::EncodeErrors(ImgEncodeErrors::Generic(msg)))
        };
    }
    /// Save an image using a specified format to a file
    ///
    /// The image may be cloned and the clone modified to fit preferences
    /// for that specific image format, e.g if the image is in f32 and being saved
    /// to jpeg, the clone will be modified to be in u8, and that will be the format
    /// saved to jpeg.
    ///
    /// # Arguments
    ///
    /// * `file`: The file path to which the image will be saved
    /// * `format`: The format to save the image into. It's an error if the
    ///     format doesn't have an encoder(not all formats do)
    ///
    /// returns: Result<(), ImageErrors>
    ///
    ///
    /// # Examples
    ///
    ///  - Save a black grayscale image to JPEG, requires the JPEG feature
    /// ```no_run
    /// use zune_core::colorspace::ColorSpace;
    /// use zune_image::codecs::ImageFormat;
    /// use zune_image::errors::ImageErrors;
    /// use zune_image::image::Image;
    /// // create a simple 200x200 grayscale image consisting of pure black
    /// let image = Image::fill::<u8>(0,ColorSpace::Luma,200,200);
    /// // save that to jpeg
    /// image.save_to("black.jpg",ImageFormat::JPEG)?;
    ///
    /// Ok::<(),ImageErrors>(())
    /// ```
    pub fn save_to<P: AsRef<Path>>(&self, file: P, format: ImageFormat) -> Result<(), ImageErrors> {
        // open a file for which we will write directly to
        let mut file = std::io::BufWriter::new(
            std::fs::OpenOptions::new()
                .write(true)
                .truncate(true)
                .open(file)?
        );
        self.encode(format, &mut file)?;
        Ok(())
    }

    /// Encode an image returning a vector containing the result
    /// of the encoding
    ///
    /// # Arguments
    ///
    /// * `format`: The format to use for encoding, it's an error if the
    /// relevant encoder is not present either because it's not supported, or it's not
    /// included as a feature.
    ///
    /// returns: `Result<Vec<u8, Global>, ImageErrors>`
    ///
    /// # Examples
    ///
    /// - Encode a simple image to QOI format, needs qoi format to be enabled
    /// ```
    /// use zune_core::colorspace::ColorSpace;
    /// use zune_image::codecs::ImageFormat;
    /// use zune_image::image::Image;
    /// // create an image using from fn, to generate a gradient image
    /// let image = Image::from_fn::<u8,_>(300,300,ColorSpace::RGB,|x,y,px|{
    ///         let r = (0.3 * x as f32) as u8;
    ///         let b = (0.3 * y as f32) as u8;
    ///         px[0] = r;
    ///         px[2] = b;
    /// });
    /// // write to qoi now
    /// let contents = image.write_to_vec(ImageFormat::QOI).unwrap();
    /// ```
    pub fn write_to_vec(&self, format: ImageFormat) -> Result<Vec<u8>, ImageErrors> {
        if format.has_encoder() {
            let mut sink = vec![];
            self.encode(format, &mut sink)?;
            Ok(sink)
            // encode
        } else {
            Err(ImageErrors::EncodeErrors(
                crate::errors::ImgEncodeErrors::NoEncoderForFormat(format),
            ))
        }
    }

    /// Write data to a sink using a custom encoder returning how many bytes were written if successful
    ///
    /// # Arguments
    ///
    /// * `encoder`: The encoder to use for encoding
    /// * `sink`: Where does output data goes
    ///
    /// returns: `Result<usize, ImageErrors>`
    ///
    /// # Examples
    ///
    /// - Encode a simple image to JPEG format
    /// ```
    /// use zune_core::colorspace::ColorSpace;
    /// // requires jpeg feature
    /// use zune_image::codecs::jpeg::JpegEncoder;
    /// use zune_image::image::Image;
    ///
    /// let encoder = JpegEncoder::new();
    ///
    /// // create an image using from fn, to generate a gradient image
    /// let image = Image::from_fn::<u8,_>(300,300,ColorSpace::RGB,|x,y,px|{
    ///         let r = (0.3 * x as f32) as u8;
    ///         let b = (0.3 * y as f32) as u8;
    ///         px[0] = r;
    ///         px[2] = b;
    /// });
    ///
    /// let mut output = vec![];
    ///
    /// // write to jpeg now
    /// let contents = image.write_with_encoder(encoder, &mut output).unwrap();
    /// ```
    pub fn write_with_encoder<T: ZByteWriterTrait>(
        &self, mut encoder: impl EncoderTrait, sink: T
    ) -> Result<usize, ImageErrors> {
        encoder.encode(self, sink)
    }

    /// Open an encoded file for which the library has a configured decoder for it
    ///
    /// # Note
    /// - This reads the whole file into memory before parsing
    /// do not use for large files
    ///
    /// - The decoders supported can be switched on and off depending on how
    ///  you configure your Cargo.toml. It is generally recommended to not enable decoders
    ///  you will not be using as it reduces both the security attack surface and dependency
    ///
    /// # Arguments
    /// - file: The file path from which to read the file from, the file must be a supported format
    /// otherwise it's an error to try and decode
    ///
    /// See also [open_from_mem](Self::read) for reading from memory
    pub fn open<P: AsRef<Path>>(file: P) -> Result<Image, ImageErrors> {
        Self::open_with_options(file, DecoderOptions::default())
    }

    /// Open an encoded file for which the library has a configured decoder for it
    /// with the specified custom decoder options
    ///
    /// This allows you to modify decoding steps  where possible by specifying how the
    /// decoder should behave
    ///
    /// # Example
    ///  -  Decode a file with strict mode enabled and only expect images with less
    ///  than 100 pixels in width
    ///
    /// ```no_run
    /// use zune_core::options::DecoderOptions;
    /// use zune_image::image::Image;
    /// let options = DecoderOptions::default().set_strict_mode(true).set_max_width(100);
    /// let image = Image::open_with_options("/a/file.jpeg",options).unwrap();
    /// ```
    pub fn open_with_options<P: AsRef<Path>>(
        file: P, options: DecoderOptions,
    ) -> Result<Image, ImageErrors> {
        let reader = std::io::BufReader::new(std::fs::File::open(file)?);
        Self::read(reader, options)
    }
    /// Open a new file from memory with the configured options
    ///  
    /// # Arguments
    ///  - `src`: The encoded buffer loaded into memory
    ///  - `options`: The configured decoded options
    /// # Example
    /// - Open a memory source with the default options
    ///
    ///```no_run
    /// use zune_core::bytestream::ZCursor;
    /// use zune_core::options::DecoderOptions;
    /// use zune_image::image::Image;
    /// // create a simple ppm p5 grayscale format
    /// let image = Image::read(ZCursor::new(b"P5 1 1 255 1"),DecoderOptions::default());
    ///```
    pub fn read<T>(src: T, options: DecoderOptions) -> Result<Image, ImageErrors>
    where
        T: ZByteReaderTrait,
    {
        let decoder = ImageFormat::guess_format(src);

        if let Some(format) = decoder {
            let mut image_decoder = format.0.decoder_with_options(format.1, options)?;
            // save format
            let mut image = image_decoder.decode()?;
            image.metadata.format = Some(format.0);
            Ok(image)
        } else {
            Err(ImageErrors::ImageDecoderNotImplemented(
                ImageFormat::Unknown,
            ))
        }
    }

    fn encode<T: ZByteWriterTrait>(
        &self, format: ImageFormat, sink: T,
    ) -> Result<usize, ImageErrors> {
        self.encode_with_options(format, EncoderOptions::default(), sink)
    }
    fn encode_with_options<T: ZByteWriterTrait>(
        &self, format: ImageFormat, encoder_options: EncoderOptions, sink: T,
    ) -> Result<usize, ImageErrors> {
        format.encode(self, encoder_options, sink)
    }

    /// Open a new file from memory with the configured decoder
    ///  
    /// # Arguments
    ///  - `decoder`: The configured decoder
    /// # Example
    /// - Open a memory source with the ppm decoder
    ///
    ///```no_run
    /// // requires ppm feature
    /// use std::io::Cursor;
    /// use zune_image::codecs::ppm::PPMDecoder;
    /// use zune_image::image::Image;
    ///
    /// // create a simple ppm p5 grayscale format
    /// let decoder = PPMDecoder::new(Cursor::new(b"P5 1 1 255 1"));
    ///
    /// let image = Image::from_decoder(decoder);
    ///```
    pub fn from_decoder(mut decoder: impl DecoderTrait) -> Result<Image, ImageErrors>
    {
        decoder.decode()
    }
}
/// Guess the format of an image based on it's magic bytes
///
/// # Arguments
/// - bytes: The data source containing the image pixels
///
/// # Returns
/// - Some(format,T): The image format and the data source.
/// - None: Indicates the format isn't known/understood by the library
pub fn guess_format<T>(bytes: T) -> Option<(ImageFormat, T)>
where
    T: ZByteReaderTrait,
{
    let mut reader = ZReader::new(bytes);
    // stolen from imagers
    let magic_bytes: Vec<(&[u8], ImageFormat)> = vec![
        (&[137, 80, 78, 71, 13, 10, 26, 10], ImageFormat::PNG),
        // Of course with jpg we need to relax our definition of what is a jpeg
        // the best identifier would be 0xFF,0xd8 0xff but nop, some images exist
        // which do not have that
        (&[0xff, 0xd8], ImageFormat::JPEG),
        (b"P5", ImageFormat::PPM),
        (b"P6", ImageFormat::PPM),
        (b"P7", ImageFormat::PPM),
        (b"Pf", ImageFormat::PPM),
        (b"PF", ImageFormat::PPM),
        (b"8BPS", ImageFormat::PSD),
        (b"farbfeld", ImageFormat::Farbfeld),
        (b"qoif", ImageFormat::QOI),
        (b"#?RADIANCE\n", ImageFormat::HDR),
        (b"#?RGBE\n", ImageFormat::HDR),
        (
            &[
                0x00, 0x00, 0x00, 0x0C, 0x4A, 0x58, 0x4C, 0x20, 0x0D, 0x0A, 0x87, 0x0A,
            ],
            ImageFormat::JPEG_XL,
        ),
        (&[0xFF, 0x0A], ImageFormat::JPEG_XL),
    ];

    for (magic, decoder) in magic_bytes {
        if reader.peek_at(0, magic.len()).ok()?.starts_with(magic) {
            return Some((decoder, reader.consume()));
        }
    }
    #[cfg(feature = "bmp")]
    {
        // get a slice reference
        // bmp requires 15 bytes to determine if it is a valid one.
        // so take 16 just to be safe

        let reference = reader.peek_at(0, 16).ok()?;

        if zune_bmp::probe_bmp(reference) {
            return Some((ImageFormat::BMP, reader.consume()));
        }
    }

    None
}<|MERGE_RESOLUTION|>--- conflicted
+++ resolved
@@ -321,11 +321,7 @@
             _ => {}
         }
         Err(ImageErrors::EncodeErrors(
-<<<<<<< HEAD
-            ImgEncodeErrors::NoEncoderForFormat(*self),
-=======
             ImgEncodeErrors::NoEncoderForFormat(*self)
->>>>>>> 367eaec8
         ))
     }
 
